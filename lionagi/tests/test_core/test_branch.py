--- conflicted
+++ resolved
@@ -1,295 +1,3 @@
-<<<<<<< HEAD
-from lionagi.core.branch.branch import Branch
-from lionagi.core.tool.tool_manager import ToolManager, func_to_tool
-from lionagi.core.schema import DataLogger
-
-import unittest
-from unittest.mock import MagicMock
-import pandas as pd
-import json
-from collections import deque
-
-
-class TestBranch(unittest.TestCase):
-    def setUp(self):
-        # Assuming no need for actual files or external services for initialization
-        self.test_messages = [
-            {
-                "node_id": "1",
-                "timestamp": "2021-01-01 00:00:00",
-                "role": "system",
-                "sender": "system",
-                "content": json.dumps({"system_info": "System message"}),
-            },
-            {
-                "node_id": "2",
-                "timestamp": "2021-01-01 00:01:00",
-                "role": "user",
-                "sender": "user1",
-                "content": json.dumps({"instruction": "User message"}),
-            },
-            {
-                "node_id": "3",
-                "timestamp": "2021-01-01 00:02:00",
-                "role": "assistant",
-                "sender": "assistant",
-                "content": json.dumps({"response": "Assistant response"}),
-            },
-            {
-                "node_id": "4",
-                "timestamp": "2021-01-01 00:03:00",
-                "role": "assistant",
-                "sender": "action_request",
-                "content": json.dumps({"action_request": "Action request"}),
-            },
-            {
-                "node_id": "5",
-                "timestamp": "2021-01-01 00:04:00",
-                "role": "assistant",
-                "sender": "action_response",
-                "content": json.dumps({"action_response": "Action response"}),
-            },
-        ]
-        self.branch = Branch(
-            branch_name="TestBranch", messages=pd.DataFrame(self.test_messages)
-        )
-
-        def sample_func(param1: int) -> bool:
-            """Sample function.
-
-            Args:
-                param1 (int): Description of param1.
-
-            Returns:
-                bool: Description of return value.
-            """
-            return True
-
-        self.tool = func_to_tool(sample_func)
-
-    def test_initialization(self):
-        """Test the initialization of the Branch class."""
-        self.assertEqual(self.branch.branch_name, "TestBranch")
-        self.assertIsInstance(self.branch.tool_manager, ToolManager)
-        self.assertIsInstance(self.branch.datalogger, DataLogger)
-        self.assertEqual(self.branch.sender, "system")
-
-    def test_has_tools_property(self):
-        """Test the has_tools property."""
-        # Initially, no tools are registered
-        self.assertFalse(self.branch.has_tools)
-
-        # Mock tool registration
-        self.branch.register_tools(self.tool)
-        self.assertTrue(self.branch.has_tools)
-
-    # @patch("lionagi.core.branch.BaseBranch._from_csv")
-    # def test_from_csv(self, mock_from_csv):
-    #     """Test creating a Branch instance from a CSV file."""
-    #     filepath = "path/to/your/csvfile.csv"
-    #     Branch.from_csv(filepath=filepath, name="TestBranchFromCSV")
-    #     mock_from_csv.assert_called_once_with(
-    #         filepath=filepath,
-    #         read_kwargs=None,
-    #         name="TestBranchFromCSV",
-    #         service=None,
-    #         llmconfig=None,
-    #         tools=None,
-    #         datalogger=None,
-    #         persist_path=None,
-    #         tool_manager=None,
-    #     )
-
-    # @patch("lionagi.core.branch.BaseBranch._from_json")
-    # def test_from_json(self, mock_from_json):
-    #     """Test creating a Branch instance from a JSON file."""
-    #     filepath = "path/to/your/jsonfile.json"
-    #     Branch.from_json_string(filepath=filepath, name="TestBranchFromJSON")
-    #     mock_from_json.assert_called_once_with(
-    #         filepath=filepath,
-    #         read_kwargs=None,
-    #         name="TestBranchFromJSON",
-    #         service=None,
-    #         llmconfig=None,
-    #         tools=None,
-    #         datalogger=None,
-    #         persist_path=None,
-    #         tool_manager=None,
-    #     )
-
-    def test_messages_describe(self):
-        """Test the messages_describe method for accuracy."""
-        # Assuming self.branch has been set up with some messages
-        description = self.branch.messages_describe()
-        self.assertIn("total_messages", description)
-        self.assertIn("summary_by_role", description)
-        self.assertIn("summary_by_sender", description)
-        self.assertIn("registered_tools", description)
-
-    def test_merge_branch(self):
-        """Test merging another Branch instance into the current one."""
-        mes = [
-            {
-                "node_id": "6",
-                "timestamp": "2021-01-01 00:01:00",
-                "role": "user",
-                "sender": "user1",
-                "content": json.dumps({"instruction": "User message"}),
-            }
-        ]
-        other_branch = Branch(branch_name="OtherBranch", messages=pd.DataFrame(mes))
-
-        original_message_count = len(self.branch.messages)
-        self.branch.merge_branch(other_branch)
-        merged_message_count = len(self.branch.messages)
-        self.assertTrue(merged_message_count > original_message_count)
-
-    def test_register_and_delete_tools(self):
-        """Test tool registration and deletion."""
-        self.branch.register_tools(self.tool)
-        self.assertIn("sample_func", self.branch.tool_manager.registry)
-        self.branch.delete_tools(self.tool, verbose=False)
-        self.assertNotIn("sample_func", self.branch.tool_manager.registry)
-
-    def test_send(self):
-        """Test sending a mail package."""
-        package = {"data": "example"}
-        self.branch.send(recipient="BranchB", category="messages", package=package)
-        self.assertEqual(len(self.branch.pending_outs), 1)
-        mail = self.branch.pending_outs[0]
-        self.assertEqual(mail.sender, "system")
-        self.assertEqual(mail.recipient, "BranchB")
-        self.assertEqual(mail.category, "messages")
-        self.assertEqual(mail.package, package)
-
-    # def test_is_invoked_true(self):
-    #     branch = Branch()
-
-    #     mock_messages = [
-    #         MessageUtil.to_json_content({"action_response": {"function": "func_name", "arguments": {}, "output": "result"}})
-    #     ]
-    #     branch.messages = pd.DataFrame(mock_messages, columns=['content'])
-    #     self.assertTrue(branch._is_invoked())
-
-    def test_is_invoked_false(self):
-        """Test that _is_invoked returns False when the last message is not a valid action response."""
-        self.assertFalse(self.branch._is_invoked())
-
-
-class TestBranchReceive(unittest.TestCase):
-    def setUp(self):
-        self.branch = Branch(branch_name="TestBranch")
-        # Set up a mock sender and initial pending_ins structure
-        self.sender = "MockSender"
-        self.branch.pending_ins[self.sender] = deque()
-
-    # @patch("lionagi.core.mail.BaseMail")
-    # @patch("lionagi.core.branch.util.MessageUtil.validate_messages")
-    # def test_receive_messages(self, mock_validate_messages, mock_base_mail):
-    #     # Prepare a mock mail package with messages
-    #     messages_df = pd.DataFrame(
-    #         [
-    #             {
-    #                 "node_id": "1",
-    #                 "timestamp": "2021-01-01 00:00:00",
-    #                 "role": "system",
-    #                 "sender": "system",
-    #                 "content": json.dumps({"system_info": "System message"}),
-    #             }
-    #         ]
-    #     )
-    #     mail_package_messages = MagicMock(category="messages", package=messages_df)
-    #     self.branch.pending_ins[self.sender].append(mail_package_messages)
-
-    #     # Test receiving messages
-    #     self.branch.receive(self.sender)
-    #     mock_validate_messages.assert_called_once_with(messages_df)
-    #     self.assertTrue(len(self.branch.messages) > 0)
-    #     self.assertEqual(self.branch.pending_ins, {})
-
-    # def test_receive_tools(self):
-    #     def sample_func(param1: int) -> bool:
-    #         """Sample function.
-
-    #         Args:
-    #             param1 (int): Description of param1.
-
-    #         Returns:
-    #             bool: Description of return value.
-    #         """
-    #         return True
-
-    #     tool = func_to_tool(sample_func)
-    #     mail_package_tools = MagicMock(category="tools", package=tool)
-    #     self.branch.pending_ins[self.sender].append(mail_package_tools)
-
-    #     # Test receiving tools
-    #     self.branch.receive(self.sender)
-    #     self.assertIn(tool, self.branch.tool_manager.registry.values())
-
-    def test_receive_service(self):
-        # Prepare a mock mail package with a service
-        from lionagi.libs.ln_api import BaseService
-
-        service = BaseService()
-        mail_package_service = MagicMock(category="provider", package=service)
-        self.branch.pending_ins[self.sender].append(mail_package_service)
-
-        # Test receiving service
-        self.branch.receive(self.sender)
-        self.assertEqual(self.branch.service, service)
-
-    def test_receive_llmconfig(self):
-        # Prepare a mock mail package with llmconfig
-        llmconfig = self.branch.llmconfig.copy()
-        mail_package_llmconfig = MagicMock(category="llmconfig", package=llmconfig)
-        self.branch.pending_ins[self.sender].append(mail_package_llmconfig)
-
-        # Test receiving llmconfig
-        self.branch.receive(self.sender)
-        self.assertEqual(llmconfig, self.branch.llmconfig)
-
-    def test_invalid_format(self):
-        # Test handling of invalid package format
-        invalid_package = MagicMock(category="messages", package="Not a DataFrame")
-        self.branch.pending_ins[self.sender].append(invalid_package)
-
-        with self.assertRaises(ValueError) as context:
-            self.branch.receive(self.sender)
-        self.assertTrue("Invalid messages format" in str(context.exception))
-
-    def test_receive_all(self):
-        messages_df = pd.DataFrame(
-            [
-                {
-                    "node_id": "1",
-                    "timestamp": "2021-01-01 00:00:00",
-                    "role": "system",
-                    "sender": "system",
-                    "content": json.dumps({"system_info": "System message"}),
-                }
-            ]
-        )
-        mail_package_messages = MagicMock(category="messages", package=messages_df)
-        self.branch.pending_ins[self.sender].append(mail_package_messages)
-
-        llmconfig = self.branch.llmconfig.copy()
-        mail_package_llmconfig = MagicMock(category="llmconfig", package=llmconfig)
-        self.branch.pending_ins[self.sender].append(mail_package_llmconfig)
-
-        self.branch.receive_all()
-        self.assertTrue(
-            not self.branch.pending_ins,
-            "pending_ins should be empty or contain only skipped requests",
-        )
-        self.assertTrue(..., "Additional assertions based on your implementation")
-
-
-# Chatflow: call_chatcompletion, chat, ReAct, auto_followup
-
-if __name__ == "__main__":
-    unittest.main()
-=======
 # from lionagi.core.branch.branch import Branch
 # from lionagi.core.tool.tool_manager import ToolManager, func_to_tool
 # from lionagi.core.schema import DataLogger
@@ -301,6 +9,7 @@
 # import pandas as pd
 # import json
 # from collections import deque
+
 
 
 # class TestBranch(unittest.TestCase):
@@ -375,6 +84,7 @@
 #         # Mock tool registration
 #         self.branch.register_tools(self.tool)
 #         self.assertTrue(self.branch.has_tools)
+
 
 #     # @patch("lionagi.core.branch.BaseBranch._from_csv")
 #     # def test_from_csv(self, mock_from_csv):
@@ -409,6 +119,7 @@
 #     #         persist_path=None,
 #     #         tool_manager=None,
 #     #     )
+
 
 #     def test_messages_describe(self):
 #         """Test the messages_describe method for accuracy."""
@@ -581,5 +292,4 @@
 # # Chatflow: call_chatcompletion, chat, ReAct, auto_followup
 
 # if __name__ == "__main__":
-#     unittest.main()
->>>>>>> 4447d11d
+#     unittest.main()