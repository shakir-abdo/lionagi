--- conflicted
+++ resolved
@@ -464,15 +464,10 @@
 
         Args:
             messages (pd.DataFrame): The DataFrame containing messages to be added to the conversation.
-<<<<<<< HEAD
-        """
+            kwargs: for pd.df.drop_duplicates
+        """
+        
         validate_messages(messages)
-        self.messages = pd.concat([self.messages, messages], ignore_index=True)
-        self.messages.drop_duplicates(inplace=True)
-        self.messages.reset_index(drop=True, inplace=True)
-=======
-            kwargs: for pd.df.drop_duplicates
-        """
         try:
             if len(messages.dropna(how='all')) > 0 and len(self.messages.dropna(how='all')) > 0:
                 self.messages = pd.concat([self.messages, messages], ignore_index=True)
@@ -482,5 +477,4 @@
                 self.messages.reset_index(drop=True, inplace=True)
                 return
         except Exception as e:
-            raise ValueError(f"Error in extending messages: {e}")
->>>>>>> 6d5ed643
+            raise ValueError(f"Error in extending messages: {e}")