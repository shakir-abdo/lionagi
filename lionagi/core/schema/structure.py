--- conflicted
+++ resolved
@@ -1,16 +1,3 @@
-<<<<<<< HEAD
-from typing import List, Any, Dict
-from collections import deque
-from pydantic import Field
-
-from lionagi.libs.sys_util import SysUtil
-from lionagi.libs import ln_func_call as func_call
-from lionagi.libs.ln_async import AsyncUtil
-
-from lionagi.core.schema.base_node import BaseRelatableNode, BaseNode
-from lionagi.core.mail.schema import BaseMail
-
-=======
 """
 This module contains classes for representing and manipulating graph structures.
 
@@ -35,7 +22,6 @@
 from lionagi.core.mail.schema import BaseMail
 
 from lionagi.core.schema.condition import Condition
->>>>>>> 4447d11d
 
 from lionagi.core.schema.action_node import ActionNode, ActionSelection
 from lionagi.core.schema.base_node import Tool
@@ -60,11 +46,7 @@
     source_node_id: str
     target_node_id: str
     bundle: bool = False
-<<<<<<< HEAD
-    condition: dict = Field(default={})
-=======
     condition: Callable = None
->>>>>>> 4447d11d
 
     def add_condition(self, condition: Condition):
         """
@@ -434,23 +416,6 @@
 
 
 class Structure(BaseRelatableNode):
-<<<<<<< HEAD
-    graph: Graph = Graph()
-    processing_mails: deque = deque()
-    pending_ins: dict = {}
-    pending_outs: deque = deque()
-    execute_stop: bool = False
-
-    def add_node(self, node: BaseNode):
-        self.graph.add_node(node)
-
-    # def add_relationship(self, relationship: Relationship):
-    #     self.graph.add_relationship(relationship)
-    def add_relationship(self, from_node: BaseNode, to_node: BaseNode, **kwargs):
-        relationship = Relationship(
-            source_node_id=from_node.id_, target_node_id=to_node.id_, **kwargs
-        )
-=======
     """
     Represents a structure that extends the Graph class with additional functionality.
 
@@ -579,7 +544,6 @@
         )
         if condition:
             relationship.add_condition(condition)
->>>>>>> 4447d11d
         self.graph.add_relationship(relationship)
 
     def get_relationships(self) -> list[Relationship]:
@@ -592,8 +556,6 @@
         return self.graph.get_node_relationships()
 
     def get_node_relationships(self, node: BaseNode, out_edge=True, labels=None):
-<<<<<<< HEAD
-=======
         """
         Retrieves relationships of a specific node in the structure's graph.
 
@@ -605,7 +567,6 @@
         Returns:
             list[Relationship]: A list of relationships for the specified node.
         """
->>>>>>> 4447d11d
         relationships = self.graph.get_node_relationships(node, out_edge)
         if labels:
             if not isinstance(labels, list):
@@ -642,81 +603,63 @@
         return self.graph.get_successors(node)
 
     def node_exist(self, node: BaseNode) -> bool:
-<<<<<<< HEAD
+        """
+        Checks if a node exists in the structure's graph.
+
+        Args:
+            node (BaseNode): The node to check.
+
+        Returns:
+            bool: True if the node exists, False otherwise.
+        """
         return self.graph.node_exist(node)
 
     def relationship_exist(self, relationship: Relationship) -> bool:
+        """
+        Checks if a relationship exists in the structure's graph.
+
+        Args:
+            relationship (Relationship): The relationship to check.
+
+        Returns:
+            bool: True if the relationship exists, False otherwise.
+        """
         return self.graph.relationship_exist(relationship)
 
     def remove_node(self, node: BaseNode) -> BaseNode:
+        """
+        Removes a node from the structure's graph.
+
+        Args:
+            node (BaseNode): The node to remove.
+
+        Returns:
+            BaseNode: The removed node.
+        """
         return self.graph.remove_node(node)
 
     def remove_relationship(self, relationship: Relationship) -> Relationship:
+        """
+        Removes a relationship from the structure's graph.
+
+        Args:
+            relationship (Relationship): The relationship to remove.
+
+        Returns:
+            Relationship: The removed relationship.
+        """
         return self.graph.remove_relationship(relationship)
 
     def is_empty(self) -> bool:
+        """
+        Determines if the structure's graph is empty.
+
+        Returns:
+            bool: True if the graph has no nodes, False otherwise.
+        """
         return self.graph.is_empty()
 
     def get_heads(self):
-        heads = deque()
-=======
-        """
-        Checks if a node exists in the structure's graph.
-
-        Args:
-            node (BaseNode): The node to check.
-
-        Returns:
-            bool: True if the node exists, False otherwise.
-        """
-        return self.graph.node_exist(node)
-
-    def relationship_exist(self, relationship: Relationship) -> bool:
-        """
-        Checks if a relationship exists in the structure's graph.
-
-        Args:
-            relationship (Relationship): The relationship to check.
-
-        Returns:
-            bool: True if the relationship exists, False otherwise.
-        """
-        return self.graph.relationship_exist(relationship)
-
-    def remove_node(self, node: BaseNode) -> BaseNode:
-        """
-        Removes a node from the structure's graph.
-
-        Args:
-            node (BaseNode): The node to remove.
-
-        Returns:
-            BaseNode: The removed node.
-        """
-        return self.graph.remove_node(node)
-
-    def remove_relationship(self, relationship: Relationship) -> Relationship:
-        """
-        Removes a relationship from the structure's graph.
-
-        Args:
-            relationship (Relationship): The relationship to remove.
-
-        Returns:
-            Relationship: The removed relationship.
-        """
-        return self.graph.remove_relationship(relationship)
-
-    def is_empty(self) -> bool:
-        """
-        Determines if the structure's graph is empty.
-
-        Returns:
-            bool: True if the graph has no nodes, False otherwise.
-        """
-        return self.graph.is_empty()
-
-    def get_heads(self):
         """
         Retrieves the head nodes of the structure's graph.
 
@@ -724,30 +667,13 @@
             list[BaseNode]: A list of head nodes.
         """
         heads = []
->>>>>>> 4447d11d
         for key in self.graph.node_relationships:
             if not self.graph.node_relationships[key]["in"]:
                 heads.append(self.graph.nodes[key])
         return heads
 
-<<<<<<< HEAD
-    # def get_next_step(self, current_node: BaseNode):
-    #     next_nodes = deque()
-    #     next_relationships = self.get_node_relationships(current_node)
-    #     for relationship in next_relationships:
-    #         node = self.graph.nodes[relationship.target_node_id]
-    #         next_nodes.append(node)
-    #         further_relationships = self.get_node_relationships(node)
-    #         for f_relationship in further_relationships:
-    #             if f_relationship.bundle:
-    #                 next_nodes.append(self.graph.nodes[f_relationship.target_node_id])
-    #     return next_nodes
-
     @staticmethod
     def parse_to_action(instruction: BaseNode, bundled_nodes: deque):
-=======
-    @staticmethod
-    def parse_to_action(instruction: BaseNode, bundled_nodes: deque):
         """
         Parses an instruction and bundled nodes into an ActionNode.
 
@@ -761,7 +687,6 @@
         Raises:
             ValueError: If an invalid bundled node is encountered.
         """
->>>>>>> 4447d11d
         action_node = ActionNode(instruction)
         while bundled_nodes:
             node = bundled_nodes.popleft()
@@ -774,10 +699,6 @@
                 raise ValueError("Invalid bundles nodes")
         return action_node
 
-<<<<<<< HEAD
-    def get_next_step(self, current_node: BaseNode):
-        next_nodes = deque()
-=======
     async def check_condition(self, relationship, executable_id, request_source):
         """
         Checks the condition of a relationship.
@@ -832,18 +753,14 @@
             list[BaseNode]: A list of next step nodes.
         """
         next_nodes = []
->>>>>>> 4447d11d
         next_relationships = self.get_node_relationships(current_node)
         for relationship in next_relationships:
             if relationship.bundle:
                 continue
-<<<<<<< HEAD
-=======
             if relationship.condition:
                 check = await self.check_condition(relationship, executable_id, request_source)
                 if not check:
                     continue
->>>>>>> 4447d11d
             node = self.graph.nodes[relationship.target_node_id]
             further_relationships = self.get_node_relationships(node)
             bundled_nodes = deque()
@@ -858,15 +775,12 @@
         return next_nodes
 
     def acyclic(self):
-<<<<<<< HEAD
-=======
         """
         Checks if the structure's graph is acyclic.
 
         Returns:
             bool: True if the graph is acyclic, False otherwise.
         """
->>>>>>> 4447d11d
         check_deque = deque(self.graph.nodes.keys())
         check_dict = {
             key: 0 for key in self.graph.nodes.keys()
@@ -897,8 +811,6 @@
         return True
 
     def send(self, recipient_id: str, category: str, package: Any) -> None:
-<<<<<<< HEAD
-=======
         """
         Sends a mail to a recipient.
 
@@ -907,7 +819,6 @@
             category (str): The category of the mail.
             package (Any): The package to send.
         """
->>>>>>> 4447d11d
         mail = BaseMail(
             sender_id=self.id_,
             recipient_id=recipient_id,
@@ -916,9 +827,6 @@
         )
         self.pending_outs.append(mail)
 
-<<<<<<< HEAD
-    def process(self) -> None:
-=======
     def process_relationship_condition(self, relationship_id):
         """
         Processes the condition of a relationship.
@@ -943,7 +851,6 @@
         """
         Processes the pending incoming mails and performs the corresponding actions.
         """
->>>>>>> 4447d11d
         for key in list(self.pending_ins.keys()):
             while self.pending_ins[key]:
                 mail = self.pending_ins[key].popleft()
@@ -953,19 +860,6 @@
                     self.execute_stop = True
                     return
                 elif mail.category == "node_id":
-<<<<<<< HEAD
-                    if mail.package not in self.graph.nodes:
-                        raise ValueError(
-                            f"Node {mail.package} does not exist in the structure {self.id_}"
-                        )
-                    next_nodes = self.get_next_step(self.graph.nodes[mail.package])
-                elif mail.category == "node" and isinstance(mail.package, BaseNode):
-                    if not self.node_exist(mail.package):
-                        raise ValueError(
-                            f"Node {mail.package} does not exist in the structure {self.id_}"
-                        )
-                    next_nodes = self.get_next_step(mail.package)
-=======
                     if mail.package["package"] not in self.graph.nodes:
                         raise ValueError(
                             f"Node {mail.package} does not exist in the structure {self.id_}"
@@ -979,23 +873,11 @@
                             f"Node {mail.package} does not exist in the structure {self.id_}"
                         )
                     next_nodes = await self.get_next_step(mail.package["package"], mail.sender_id, mail.package["request_source"])
->>>>>>> 4447d11d
                 else:
                     raise ValueError(f"Invalid mail type for structure")
 
                 if not next_nodes:  # tail
                     self.send(
-<<<<<<< HEAD
-                        recipient_id=mail.sender_id, category="end", package="end"
-                    )
-                while next_nodes:
-                    package = next_nodes.popleft()
-                    self.send(
-                        recipient_id=mail.sender_id, category="node", package=package
-                    )
-
-    async def execute(self, refresh_time=1):
-=======
                         recipient_id=mail.sender_id,
                         category="end",
                         package={"request_source": mail.package["request_source"], "package": "end"}
@@ -1024,14 +906,9 @@
         Raises:
             ValueError: If the structure's graph is not acyclic.
         """
->>>>>>> 4447d11d
         if not self.acyclic():
             raise ValueError("Structure is not acyclic")
 
         while not self.execute_stop:
-<<<<<<< HEAD
-            self.process()
-=======
             await self.process()
->>>>>>> 4447d11d
             await AsyncUtil.sleep(refresh_time)