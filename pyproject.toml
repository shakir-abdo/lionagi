--- conflicted
+++ resolved
@@ -7,11 +7,7 @@
 
 [tool.poetry]
 name = "lionagi"
-<<<<<<< HEAD
-version = "0.3.6"
-=======
 version = "0.3.7"
->>>>>>> 3e340a1a
 description = "Towards automated general intelligence."
 authors = ["HaiyangLi <quantocean.li@gmail.com>"]
 readme = "README.md"
@@ -20,13 +16,8 @@
 python = "^3.10"
 aiocache = "^0.12.0"
 ipython = "^8.0.0"
-<<<<<<< HEAD
-lion-core = "^0.4.0"
-lion-openai = "^0.1.5"
-=======
 lion-core = "^0.4.2"
 lion-openai = "^1.0.0"
->>>>>>> 3e340a1a
 python-dotenv = "^1.0.1"
 
 [tool.poetry.group.dev.dependencies]
